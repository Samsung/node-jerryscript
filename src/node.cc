--- conflicted
+++ resolved
@@ -1928,17 +1928,11 @@
   Environment* env = Environment::GetCurrent(args.GetIsolate());
   HandleScope scope(env->isolate());
   double uptime;
-<<<<<<< HEAD
-  if (uv_uptime(&uptime))
-    return;
-  args.GetReturnValue().Set(uptime - prog_start_time);
-=======
 
   uv_update_time(uv_default_loop());
   uptime = uv_now(uv_default_loop()) - prog_start_time;
 
-  return scope.Close(Integer::New(uptime / 1000));
->>>>>>> f76c3938
+  args.GetReturnValue().Set(Number::New(env->isolate(), uptime / 1000));
 }
 
 
