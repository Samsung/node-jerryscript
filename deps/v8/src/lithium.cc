--- conflicted
+++ resolved
@@ -233,37 +233,6 @@
 }
 
 
-<<<<<<< HEAD
-int ElementsKindToShiftSize(ElementsKind elements_kind) {
-  switch (elements_kind) {
-    case EXTERNAL_BYTE_ELEMENTS:
-    case EXTERNAL_PIXEL_ELEMENTS:
-    case EXTERNAL_UNSIGNED_BYTE_ELEMENTS:
-      return 0;
-    case EXTERNAL_SHORT_ELEMENTS:
-    case EXTERNAL_UNSIGNED_SHORT_ELEMENTS:
-      return 1;
-    case EXTERNAL_INT_ELEMENTS:
-    case EXTERNAL_UNSIGNED_INT_ELEMENTS:
-    case EXTERNAL_FLOAT_ELEMENTS:
-      return 2;
-    case EXTERNAL_DOUBLE_ELEMENTS:
-    case FAST_DOUBLE_ELEMENTS:
-    case FAST_HOLEY_DOUBLE_ELEMENTS:
-      return 3;
-    case FAST_SMI_ELEMENTS:
-    case FAST_ELEMENTS:
-    case FAST_HOLEY_SMI_ELEMENTS:
-    case FAST_HOLEY_ELEMENTS:
-    case DICTIONARY_ELEMENTS:
-    case NON_STRICT_ARGUMENTS_ELEMENTS:
-      return kPointerSizeLog2;
-  }
-  UNREACHABLE();
-  return 0;
-}
-
-
 int StackSlotOffset(int index) {
   if (index >= 0) {
     // Local or spill slot. Skip the frame pointer, function, and
@@ -286,8 +255,6 @@
 }
 
 
-=======
->>>>>>> 39e2426b
 LLabel* LChunk::GetLabel(int block_id) const {
   HBasicBlock* block = graph_->blocks()->at(block_id);
   int first_instruction = block->first_instruction_index();
